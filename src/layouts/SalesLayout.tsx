
import React, { lazy, Suspense } from 'react';
import { Routes, Route, Navigate } from 'react-router-dom';
import ResponsiveNavigation from '@/components/Navigation/ResponsiveNavigation';
import ErrorBoundary from '@/components/common/ErrorBoundary';
import { useAIContext } from '@/contexts/AIContext';
import { useLocation } from 'react-router-dom';

// Lazy load pages to prevent blocking issues
const SalesDashboard = lazy(() => import('@/pages/sales/Dashboard'));
const SalesAnalytics = lazy(() => import('@/pages/sales/Analytics'));
const SalesLeadManagement = lazy(() => import('@/pages/sales/LeadManagement'));
const SalesAcademy = lazy(() => import('@/pages/sales/Academy'));
const SalesAI = lazy(() => import('@/pages/sales/AI'));
const SalesSettings = lazy(() => import('@/pages/sales/Settings'));
const SalesDialer = lazy(() => import('@/pages/sales/Dialer'));
const LeadWorkspace = lazy(() => import('@/pages/LeadWorkspace'));
const UnifiedAIBubble = lazy(() => import('@/components/UnifiedAI/UnifiedAIBubble'));

const SalesLayout = () => {
  const { currentLead, isCallActive, emailContext, smsContext } = useAIContext();
  const location = useLocation();
  
  // Determine workspace context from current route
  const getWorkspaceContext = () => {
    const path = location.pathname;
    
    if (path.includes('/dialer')) {
      return 'dialer';
    } else if (path.includes('/lead-management') || path.includes('/lead/')) {
      return 'leads';
    } else if (path.includes('/lead-workspace/')) {
      return 'lead_details';
    } else if (path.includes('/email')) {
      return 'email';
    } else if (path.includes('/sms')) {
      return 'sms';
    } else if (path.includes('/academy')) {
      return 'company_brain';
    } else if (path.includes('/dashboard')) {
      return 'dashboard';
    } else {
      return 'dashboard';
    }
  };

  const aiContext = {
    workspace: getWorkspaceContext() as any,
    currentLead,
    isCallActive,
    emailContext,
    smsContext
  };

  return (
    <div className="min-h-screen bg-slate-50 relative">
      <ResponsiveNavigation />

      <main className="pt-[60px]">
        <ErrorBoundary fallback={<div className="p-4">Something went wrong. Please refresh or contact support.</div>}>
<<<<<<< HEAD
          <Routes>
            <Route index element={<Navigate to="dashboard" replace />} />
            <Route path="dashboard" element={<SalesRepDashboard />} />
            <Route path="analytics" element={<SalesAnalytics />} />
            <Route path="lead-management" element={<SalesLeadManagement />} />
            <Route path="lead-workspace/:leadId" element={<LeadWorkspace />} />
            <Route path="dialer" element={<SalesDialer />} />
            <Route path="academy" element={<SalesAcademy />} />
            <Route path="ai" element={<SalesAI />} />
            <Route path="settings" element={<SalesSettings />} />
            <Route path="*" element={<Navigate to="dashboard" replace />} />
          </Routes>
=======
          <Suspense fallback={
            <div className="min-h-screen flex items-center justify-center">
              <div className="animate-spin rounded-full h-12 w-12 border-t-2 border-b-2 border-primary"></div>
            </div>
          }>
            <Routes>
              <Route index element={<Navigate to="dashboard" replace />} />
              <Route path="dashboard" element={<SalesDashboard />} />
              <Route path="analytics" element={<SalesAnalytics />} />
              <Route path="lead-management" element={<SalesLeadManagement />} />
              <Route path="lead-workspace/:id" element={<LeadWorkspace />} />
              <Route path="dialer" element={<SalesDialer />} />
              <Route path="academy" element={<SalesAcademy />} />
              <Route path="ai" element={<SalesAI />} />
              <Route path="settings" element={<SalesSettings />} />
              <Route path="*" element={<Navigate to="dashboard" replace />} />
            </Routes>
          </Suspense>
>>>>>>> beeebb4c
        </ErrorBoundary>
      </main>

      {/* Unified AI Bubble */}
      <div className="fixed bottom-6 right-6 z-[9999]">
        <Suspense>
          <UnifiedAIBubble context={aiContext} />
        </Suspense>
      </div>
    </div>
  );
};

export default SalesLayout;<|MERGE_RESOLUTION|>--- conflicted
+++ resolved
@@ -58,7 +58,6 @@
 
       <main className="pt-[60px]">
         <ErrorBoundary fallback={<div className="p-4">Something went wrong. Please refresh or contact support.</div>}>
-<<<<<<< HEAD
           <Routes>
             <Route index element={<Navigate to="dashboard" replace />} />
             <Route path="dashboard" element={<SalesRepDashboard />} />
@@ -71,7 +70,6 @@
             <Route path="settings" element={<SalesSettings />} />
             <Route path="*" element={<Navigate to="dashboard" replace />} />
           </Routes>
-=======
           <Suspense fallback={
             <div className="min-h-screen flex items-center justify-center">
               <div className="animate-spin rounded-full h-12 w-12 border-t-2 border-b-2 border-primary"></div>
@@ -90,7 +88,6 @@
               <Route path="*" element={<Navigate to="dashboard" replace />} />
             </Routes>
           </Suspense>
->>>>>>> beeebb4c
         </ErrorBoundary>
       </main>
 

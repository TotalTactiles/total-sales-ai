--- conflicted
+++ resolved
@@ -60,14 +60,10 @@
             <span className="my-[8px] mx-[12px]">Manager</span>
           </div>
         </div>
-
-<<<<<<< HEAD
         <nav className="hidden md:flex items-center space-x-6">
           <div className="flex space-x-6 overflow-x-auto whitespace-nowrap">
-=======
         <nav className="hidden md:flex items-center space-x-6" aria-label="Manager navigation">
           <div className="overflow-y-auto" style={{ maxHeight: 'calc(100vh - 60px)' }}>
->>>>>>> b5c498b6
             {navItems.map(item => {
             const IconComponent = item.icon;
             const isActive = location.pathname === item.href;

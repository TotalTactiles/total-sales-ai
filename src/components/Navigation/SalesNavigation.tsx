import React from 'react';
import { Grid, Users, BarChart3, GraduationCap, Wrench, Phone, Bot } from 'lucide-react';
import OSNavigation from './OSNavigation';
import UserProfile from '@/components/UserProfile';
import { ThemeToggle } from '@/components/ThemeToggle';
import { useAuth } from '@/contexts/AuthContext';

const navItems = [
  { label: 'Dashboard', href: '/sales/dashboard', icon: Grid },
  { label: 'Lead Management', href: '/sales/lead-management', icon: Users },
  { label: 'AI Agent', href: '/sales/ai', icon: Bot },
  { label: 'Dialer', href: '/sales/dialer', icon: Phone },
  { label: 'Analytics', href: '/sales/analytics', icon: BarChart3 },
  { label: 'Academy', href: '/sales/academy', icon: GraduationCap },
  { label: 'Settings', href: '/sales/settings', icon: Wrench },
];

const SalesNavigation: React.FC = () => {
  const { profile } = useAuth();

  return (
<<<<<<< HEAD
    <OSNavigation
      items={navItems}
      role="Sales OS"
      icon={Users}
      actions={
        <>
=======
    <header className="fixed top-0 left-0 right-0 z-50 bg-background border-b border-border shadow-sm">
      <div className="h-[60px] flex items-center justify-between px-6">
        <div className="flex items-center">
          <Logo />
          <div className="flex items-center space-x-1 text-sm text-muted-foreground ml-2">
            <Users className="h-4 w-4" />
            <span className="text-xs">Sales OS</span>
          </div>
        </div>

        {/* Desktop navigation */}
        <nav className="hidden md:flex items-center space-x-6" aria-label="Sales navigation">
          {navItems.map(item => {
            const IconComponent = item.icon;
            const isActive = location.pathname === item.href ||
              (item.href.includes('dashboard') && location.pathname === '/sales') ||
              (item.href.includes('lead-management') && location.pathname.includes('lead-management'));
            
            return (
              <Link
                key={item.label}
                to={item.href}
                aria-current={isActive ? 'page' : undefined}
                className={`flex items-center space-x-2 px-3 py-2 rounded-md text-sm font-medium transition-colors ${
                  isActive
                    ? 'bg-primary text-primary-foreground'
                    : 'text-muted-foreground hover:text-foreground hover:bg-accent'
                }`}
              >
                <IconComponent className="h-4 w-4" />
                <span>{item.label}</span>
              </Link>
            );
          })}
        </nav>

        {/* Mobile menu toggle */}
        <button
          className="md:hidden p-2 rounded-md hover:bg-accent focus:outline-none"
          onClick={() => setMobileMenuOpen(prev => !prev)}
          aria-label="Toggle navigation menu"
          aria-expanded={mobileMenuOpen}
        >
          {mobileMenuOpen ? <X className="h-5 w-5" /> : <Menu className="h-5 w-5" />}
        </button>

        <div className="flex items-center space-x-4">
>>>>>>> 27f066c3
          <ThemeToggle />
          <UserProfile
            name={profile?.full_name || 'Sales Rep'}
            role="Sales Representative"
          />
<<<<<<< HEAD
        </>
      }
    />
=======
        </div>
      </div>

      {mobileMenuOpen && (
        <div className="md:hidden border-t border-border bg-background px-6 py-4">
          <div className="flex space-x-3 overflow-x-auto whitespace-nowrap" style={{ maxWidth: '100%' }}>
            {navItems.map(item => {
            const IconComponent = item.icon;
            const isActive = location.pathname === item.href ||
              (item.href.includes('dashboard') && location.pathname === '/sales') ||
              (item.href.includes('lead-management') && location.pathname.includes('lead-management'));

            return (
              <Link
                key={item.label}
                to={item.href}
                onClick={() => setMobileMenuOpen(false)}
                className={`flex items-center space-x-2 px-3 py-2 rounded-md text-sm font-medium transition-colors ${
                aria-current={isActive ? 'page' : undefined}
                className={`flex items-center space-x-2 px-3 py-2 rounded-md text-sm font-medium transition-colors w-full ${
                  isActive
                    ? 'bg-primary text-primary-foreground'
                    : 'text-muted-foreground hover:text-foreground hover:bg-accent'
                }`}
              >
                <IconComponent className="h-4 w-4" />
                <span>{item.label}</span>
              </Link>
            );
          })}
          </div>
        </div>
      )}
    </header>
>>>>>>> 27f066c3
  );
};

export default SalesNavigation;<|MERGE_RESOLUTION|>--- conflicted
+++ resolved
@@ -19,14 +19,12 @@
   const { profile } = useAuth();
 
   return (
-<<<<<<< HEAD
     <OSNavigation
       items={navItems}
       role="Sales OS"
       icon={Users}
       actions={
         <>
-=======
     <header className="fixed top-0 left-0 right-0 z-50 bg-background border-b border-border shadow-sm">
       <div className="h-[60px] flex items-center justify-between px-6">
         <div className="flex items-center">
@@ -74,17 +72,14 @@
         </button>
 
         <div className="flex items-center space-x-4">
->>>>>>> 27f066c3
           <ThemeToggle />
           <UserProfile
             name={profile?.full_name || 'Sales Rep'}
             role="Sales Representative"
           />
-<<<<<<< HEAD
         </>
       }
     />
-=======
         </div>
       </div>
 
@@ -119,7 +114,6 @@
         </div>
       )}
     </header>
->>>>>>> 27f066c3
   );
 };
 

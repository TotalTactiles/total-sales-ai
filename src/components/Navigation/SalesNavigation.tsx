--- conflicted
+++ resolved
@@ -19,9 +19,7 @@
   const { profile } = useAuth();
 
   return (
-<<<<<<< HEAD
     <header className="fixed bottom-0 left-0 right-0 border-t z-50 bg-background border-border shadow-sm">
-=======
     <OSNavigation
       items={navItems}
       role="Sales OS"
@@ -29,7 +27,6 @@
       actions={
         <>
     <header className="fixed top-0 left-0 right-0 z-50 bg-background border-b border-border shadow-sm">
->>>>>>> acd03f80
       <div className="h-[60px] flex items-center justify-between px-6">
         <div className="flex items-center">
           <Logo />

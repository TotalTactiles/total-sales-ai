--- conflicted
+++ resolved
@@ -92,12 +92,9 @@
                 key={item.label}
                 to={item.href}
                 onClick={() => setMobileMenuOpen(false)}
-<<<<<<< HEAD
                 className={`flex items-center space-x-2 px-3 py-2 rounded-md text-sm font-medium transition-colors ${
-=======
                 aria-current={isActive ? 'page' : undefined}
                 className={`flex items-center space-x-2 px-3 py-2 rounded-md text-sm font-medium transition-colors w-full ${
->>>>>>> b5c498b6
                   isActive
                     ? 'bg-primary text-primary-foreground'
                     : 'text-muted-foreground hover:text-foreground hover:bg-accent'

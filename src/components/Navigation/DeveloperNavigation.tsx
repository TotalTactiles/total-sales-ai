--- conflicted
+++ resolved
@@ -52,7 +52,6 @@
     navigate('/logout');
   };
 
-<<<<<<< HEAD
   const actions = (
     <>
       <Button
@@ -78,7 +77,6 @@
       </Button>
     </>
   );
-=======
   return (
     <nav className="fixed top-0 left-0 right-0 bg-slate-800 border-b border-slate-700 z-50" aria-label="Developer navigation">
       <div className="px-4 sm:px-6 lg:px-8">
@@ -131,7 +129,6 @@
               <RefreshCw className="h-4 w-4 mr-2" />
               Test as {testMode === 'developer' ? 'Manager' : testMode === 'manager' ? 'Sales Rep' : 'Developer'}
             </Button>
->>>>>>> 27f066c3
 
   const badge = (
     <Badge className="ml-2 bg-cyan-500 text-white">

--- conflicted
+++ resolved
@@ -87,17 +87,14 @@
           event_summary: string | null
           id: string
           payload: Json | null
-<<<<<<< HEAD
           endpoint: string | null
           status_code: number | null
           latency_ms: number | null
           agent_id: string | null
           severity: string | null
-=======
           agent_id: string | null
           ai_type: string | null
           error_type: string | null
->>>>>>> d39c057a
           timestamp: string | null
           type: string | null
           visibility: string | null
@@ -107,17 +104,14 @@
           event_summary?: string | null
           id?: string
           payload?: Json | null
-<<<<<<< HEAD
           endpoint?: string | null
           status_code?: number | null
           latency_ms?: number | null
           agent_id?: string | null
           severity?: string | null
-=======
           agent_id?: string | null
           ai_type?: string | null
           error_type?: string | null
->>>>>>> d39c057a
           timestamp?: string | null
           type?: string | null
           visibility?: string | null
@@ -127,17 +121,14 @@
           event_summary?: string | null
           id?: string
           payload?: Json | null
-<<<<<<< HEAD
           endpoint?: string | null
           status_code?: number | null
           latency_ms?: number | null
           agent_id?: string | null
           severity?: string | null
-=======
           agent_id?: string | null
           ai_type?: string | null
           error_type?: string | null
->>>>>>> d39c057a
           timestamp?: string | null
           type?: string | null
           visibility?: string | null

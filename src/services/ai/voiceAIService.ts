--- conflicted
+++ resolved
@@ -125,10 +125,7 @@
       }
     }
   }
-
-<<<<<<< HEAD
   async initiateAICall(phoneNumber: string, leadId: string, leadName: string, leadContext: any): Promise<{ success: boolean; callId?: string }> {
-=======
   async initiateAICall(
     phoneNumber: string,
     leadId: string,
@@ -136,7 +133,6 @@
     userId: string,
     leadContext: any
   ): Promise<{ success: boolean; callId?: string }> {
->>>>>>> dc51190d
     try {
       const result = await retellAIService.initiateCall({
         phoneNumber,
